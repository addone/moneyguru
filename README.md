--- conflicted
+++ resolved
@@ -75,26 +75,11 @@
     
 ([osx|win] depends, of course, on your platform. On other platforms, just use requirements.txt).
 
-<<<<<<< HEAD
-=======
 **Temporary problem:** The author of polib, which is a dependency here,
 [hasn't yet uploaded packages to PyPI][polib], which will make the command fail if you use
 pip >= 1.5. You'll have to add `--allow-external polib --allow-unverified polib` to your command.
 This is, hopefully, a temporary situation.
 
-## Alternative: pyvenv
-
-If you're on Python 3.3+, you can use the built-in `pyvenv` instead of `virtualenv`. `pyvenv` is
-pretty much the same thing as `virtualenv`, except that it doesn't install distribute and pip, so it
-has to be installed manually:
-
-    $ pyvenv --system-site-packages env
-    $ source env/bin/activate
-    $ curl -O http://python-distribute.org/distribute_setup.py
-    $ python distribute_setup.py
-    $ easy_install pip
-
->>>>>>> 09848d1e
 ## Actual building and running
 
 With your virtualenv activated, you can build and run moneyGuru with these commands:
